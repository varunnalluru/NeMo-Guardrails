# SPDX-FileCopyrightText: Copyright (c) 2023 NVIDIA CORPORATION & AFFILIATES. All rights reserved.
# SPDX-License-Identifier: Apache-2.0
#
# Licensed under the Apache License, Version 2.0 (the "License");
# you may not use this file except in compliance with the License.
# You may obtain a copy of the License at
#
# http://www.apache.org/licenses/LICENSE-2.0
#
# Unless required by applicable law or agreed to in writing, software
# distributed under the License is distributed on an "AS IS" BASIS,
# WITHOUT WARRANTIES OR CONDITIONS OF ANY KIND, either express or implied.
# See the License for the specific language governing permissions and
# limitations under the License.

"""A set of actions for generating various types of completions using an LLMs."""
import asyncio
import logging
import random
import re
import sys
import uuid
from ast import literal_eval
from functools import lru_cache
from time import time
from typing import List, Optional

from jinja2 import Environment, meta
from langchain.llms import BaseLLM

from nemoguardrails.actions.actions import ActionResult, action
from nemoguardrails.actions.llm.utils import (
    flow_to_colang,
    get_first_nonempty_line,
    get_last_bot_intent_event,
    get_last_user_intent_event,
    get_last_user_utterance_event,
    get_multiline_response,
    get_retrieved_relevant_chunks,
    llm_call,
    strip_quotes,
)
from nemoguardrails.kb.basic import BasicEmbeddingsIndex
from nemoguardrails.kb.index import IndexItem
from nemoguardrails.kb.kb import KnowledgeBase
from nemoguardrails.language.parser import parse_colang_file
from nemoguardrails.llm.params import llm_params
from nemoguardrails.llm.providers import get_embedding_provider_names
from nemoguardrails.llm.taskmanager import LLMTaskManager
from nemoguardrails.llm.types import Task
from nemoguardrails.rails.llm.config import RailsConfig
from nemoguardrails.utils import new_event_dict

log = logging.getLogger(__name__)


class LLMGenerationActions:
    """A container objects for multiple related actions."""

    def __init__(
        self,
        config: RailsConfig,
        llm: BaseLLM,
        llm_task_manager: LLMTaskManager,
        embedding_search_providers: Optional[dict] = None,
        verbose: bool = False,
    ):
        self.config = config
        self.llm = llm
        self.verbose = verbose
        self.embedding_search_providers = embedding_search_providers

        # The default embeddings model is using SentenceTransformers
        self.embedding_model = "all-MiniLM-L6-v2"
        self.embedding_engine = "SentenceTransformers"

        # If we have a customized embedding model, we'll use it.
        for model in self.config.models:
            if model.type == "embeddings":
                self.embedding_model = model.model
                assert model.engine in get_embedding_provider_names()
                self.embedding_engine = model.engine
                break

        # If we have user messages, we build an index with them
        self.user_message_index = None
        self.bot_message_index = None
        self.flows_index = None
        # If we have documents, we'll also initialize a knowledge base.
        self.kb = None

        self.embedding_search_providers = embedding_search_providers

        asyncio.run(self.init())
        self.llm_task_manager = llm_task_manager

        # We also initialize the environment for rendering bot messages
        self.env = Environment()

    async def init(self):
        await asyncio.gather(
            self._init_user_message_index(),
            self._init_bot_message_index(),
            self._init_flows_index(),
            self._init_kb(),
        )

    def _get_embeddings_search_instance(self):
        if self.config.embedding_search_provider.name == "default":
            return BasicEmbeddingsIndex(self.embedding_model)
        else:
            if (
                self.config.embedding_search_provider.name
                not in self.embedding_search_providers
            ):
                raise Exception(
                    "Unknown embedding search provider: ",
                    self.config.embedding_search_provider,
                )
            else:
                kwargs = self.config.embedding_search_provider.parameters
                return self.embedding_search_providers[
                    self.config.embedding_search_provider.name
                ](**kwargs)

    async def _init_user_message_index(self):
        """Initializes the index of user messages."""

        if not self.config.user_messages:
            return

        items = []
        for intent, utterances in self.config.user_messages.items():
            for text in utterances:
                items.append(IndexItem(text=text, meta={"intent": intent}))

        # If we have no patterns, we stop.
        if len(items) == 0:
            return

<<<<<<< HEAD
        self.user_message_index = self._get_embeddings_search_instance()
        await self.user_message_index.add_items(items)
=======
        self.user_message_index = BasicEmbeddingsIndex(
            embedding_model=self.embedding_model, embedding_engine=self.embedding_engine
        )
        self.user_message_index.add_items(items)
>>>>>>> 91eec788

        # NOTE: this should be very fast, otherwise needs to be moved to separate thread.
        await self.user_message_index.build()

    async def _init_bot_message_index(self):
        """Initializes the index of bot messages."""

        if not self.config.bot_messages:
            return

        items = []
        for intent, utterances in self.config.bot_messages.items():
            for text in utterances:
                items.append(IndexItem(text=intent, meta={"text": text}))

        # If we have no patterns, we stop.
        if len(items) == 0:
            return

<<<<<<< HEAD
        self.bot_message_index = self._get_embeddings_search_instance()
        await self.bot_message_index.add_items(items)
=======
        self.bot_message_index = BasicEmbeddingsIndex(
            embedding_model=self.embedding_model, embedding_engine=self.embedding_engine
        )
        self.bot_message_index.add_items(items)
>>>>>>> 91eec788

        # NOTE: this should be very fast, otherwise needs to be moved to separate thread.
        await self.bot_message_index.build()

    async def _init_flows_index(self):
        """Initializes the index of flows."""

        if not self.config.flows:
            return

        items = []
        for flow in self.config.flows:
            # We don't include the default system flows in the index because we don't want
            # the LLM to predict system actions.
            if flow.get("id") in [
                "generate user intent",
                "generate next step",
                "generate bot message",
            ]:
                continue

            # TODO: check if the flow has system actions and ignore the flow.

            colang_flow = flow.get("source_code") or flow_to_colang(flow)

            # We index on the full body for now
            items.append(IndexItem(text=colang_flow, meta={"flow": colang_flow}))

        # If we have no patterns, we stop.
        if len(items) == 0:
            return

<<<<<<< HEAD
        self.flows_index = self._get_embeddings_search_instance()
        await self.flows_index.add_items(items)
=======
        self.flows_index = BasicEmbeddingsIndex(
            embedding_model=self.embedding_model, embedding_engine=self.embedding_engine
        )
        self.flows_index.add_items(items)
>>>>>>> 91eec788

        # NOTE: this should be very fast, otherwise needs to be moved to separate thread.
        await self.flows_index.build()

    async def _init_kb(self):
        """Initializes the knowledge base."""

        if not self.config.docs:
            return

        documents = [doc.content for doc in self.config.docs]
        self.kb = KnowledgeBase(
            documents=documents,
            embedding_model=self.embedding_model,
<<<<<<< HEAD
            get_embeddings_search_instance=self._get_embeddings_search_instance,
            embedding_search_provider=self.config.embedding_search_provider,
=======
            embedding_engine=self.embedding_engine,
>>>>>>> 91eec788
        )
        self.kb.init()
        await self.kb.build()

    def _get_general_instruction(self):
        """Helper to extract the general instruction."""
        text = ""
        for instruction in self.config.instructions:
            if instruction.type == "general":
                text = instruction.content

                # We stop at the first one for now
                break

        return text

    @lru_cache
    def _get_sample_conversation_two_turns(self):
        """Helper to extract only the two turns from the sample conversation.

        This is needed to be included to "seed" the conversation so that the model
        can follow the format more easily.
        """
        lines = self.config.sample_conversation.split("\n")
        i = 0
        user_count = 0
        while i < len(lines):
            if lines[i].startswith("user "):
                user_count += 1

            if user_count == 3:
                break

            i += 1

        sample_conversation = "\n".join(lines[0:i])

        # Remove any trailing new lines
        sample_conversation = sample_conversation.strip()

        return sample_conversation

    @action(is_system_action=True)
    async def generate_user_intent(
        self, events: List[dict], llm: Optional[BaseLLM] = None
    ):
        """Generate the canonical form for what the user said i.e. user intent."""

        # The last event should be the "StartInternalSystemAction" and the one before it the "UtteranceUserActionFinished".
        event = get_last_user_utterance_event(events)
        assert event["type"] == "UtteranceUserActionFinished"

        # Use action specific llm if registered else fallback to main llm
        llm = llm or self.llm

        # TODO: check for an explicit way of enabling the canonical form detection

        if self.config.user_messages:
            # TODO: based on the config we can use a specific canonical forms model
            #  or use the LLM to detect the canonical form. The below implementation
            #  is for the latter.

            log.info("Phase 1: Generating user intent")

            # We search for the most relevant similar user utterance
            examples = ""
            potential_user_intents = []

            if self.user_message_index:
                results = await self.user_message_index.search(
                    text=event["final_transcript"], max_results=5
                )

                # We add these in reverse order so the most relevant is towards the end.
                for result in reversed(results):
                    examples += f"user \"{result.text}\"\n  {result.meta['intent']}\n\n"
                    potential_user_intents.append(result.meta["intent"])

            prompt = self.llm_task_manager.render_task_prompt(
                task=Task.GENERATE_USER_INTENT,
                events=events,
                context={
                    "examples": examples,
                    "potential_user_intents": ", ".join(potential_user_intents),
                },
            )

            # We make this call with temperature 0 to have it as deterministic as possible.
            with llm_params(llm, temperature=self.config.lowest_temperature):
                result = await llm_call(llm, prompt)

            # Parse the output using the associated parser
            result = self.llm_task_manager.parse_task_output(
                Task.GENERATE_USER_INTENT, output=result
            )

            user_intent = get_first_nonempty_line(result)
            if user_intent is None:
                user_intent = "unknown message"

            if user_intent and user_intent.startswith("user "):
                user_intent = user_intent[5:]

            log.info(
                "Canonical form for user intent: "
                + (user_intent if user_intent else "None")
            )

            if user_intent is None:
                return ActionResult(
                    events=[new_event_dict("UserIntent", intent="unknown message")]
                )
            else:
                return ActionResult(
                    events=[new_event_dict("UserIntent", intent=user_intent)]
                )
        else:
            prompt = self.llm_task_manager.render_task_prompt(
                task=Task.GENERAL, events=events
            )

            # We make this call with temperature 0 to have it as deterministic as possible.
            result = await llm_call(llm, prompt)

            return ActionResult(
                events=[
                    new_event_dict("StartUtteranceBotAction", script=result.strip())
                ]
            )

    @action(is_system_action=True)
    async def generate_next_step(
        self, events: List[dict], llm: Optional[BaseLLM] = None
    ):
        """Generate the next step in the current conversation flow.

        Currently, only generates a next step after a user intent.
        """
        log.info("Phase 2 :: Generating next step ...")

        # Use action specific llm if registered else fallback to main llm
        llm = llm or self.llm

        # The last event should be the "StartInternalSystemAction" and the one before it the "UserIntent".
        event = get_last_user_intent_event(events)

        # Currently, we only predict next step after a user intent using LLM
        if event["type"] == "UserIntent":
            user_intent = event["intent"]

            # We search for the most relevant similar flows
            examples = ""
            if self.flows_index:
                results = await self.flows_index.search(text=user_intent, max_results=5)

                # We add these in reverse order so the most relevant is towards the end.
                for result in reversed(results):
                    examples += f"{result.text}\n\n"

            prompt = self.llm_task_manager.render_task_prompt(
                task=Task.GENERATE_NEXT_STEPS,
                events=events,
                context={"examples": examples},
            )

            # We use temperature 0 for next step prediction as well
            with llm_params(llm, temperature=self.config.lowest_temperature):
                result = await llm_call(llm, prompt)

            # Parse the output using the associated parser
            result = self.llm_task_manager.parse_task_output(
                Task.GENERATE_NEXT_STEPS, output=result
            )

            # If we don't have multi-step generation enabled, we only look at the first line.
            if not self.config.enable_multi_step_generation:
                result = get_first_nonempty_line(result)

                if result and result.startswith("bot "):
                    next_step = {"bot": result[4:]}
                else:
                    next_step = {"bot": "general response"}

                # If we have to execute an action, we return the event to start it
                if next_step.get("execute"):
                    return ActionResult(
                        events=[
                            new_event_dict(
                                "StartInternalSystemAction",
                                action_name=next_step["execute"],
                            )
                        ]
                    )
                else:
                    bot_intent = next_step.get("bot")

                    return ActionResult(
                        events=[new_event_dict("BotIntent", intent=bot_intent)]
                    )
            else:
                # Otherwise, we parse the output as a single flow.
                # If we have a parsing error, we try to reduce size of the flow, potentially
                # up to a single step.
                lines = result.split("\n")
                while True:
                    try:
                        parse_colang_file("dynamic.co", content="\n".join(lines))
                        break
                    except Exception as e:
                        # If we could not parse the flow on the last line, we return a general response
                        if len(lines) == 1:
                            log.info("Exception while parsing single line: %s", e)
                            return ActionResult(
                                events=[
                                    new_event_dict(
                                        "BotIntent", intent="general response"
                                    )
                                ]
                            )

                        log.info("Could not parse %s lines, reducing size", len(lines))
                        lines = lines[:-1]

                return ActionResult(
                    events=[
                        # We generate a random UUID as the flow_id
                        new_event_dict(
                            "start_flow",
                            flow_id=str(uuid.uuid4()),
                            flow_body="\n".join(lines),
                        )
                    ]
                )

        return ActionResult(return_value=None)

    def _render_string(
        self,
        template_str: str,
        context: Optional[dict] = None,
    ) -> str:
        """Render a string using the provided context information.

        Args:
            template_str: The string template to render.
            context: The context for rendering.

        Returns:
            The rendered string.
        """
        # First, if we have any direct usage of variables in the string,
        # we replace with correct Jinja syntax.
        for param in re.findall(r"\$([^ \"'!?\-,;</]*(?:\w|]))", template_str):
            template_str = template_str.replace(f"${param}", "{{" + param + "}}")

        template = self.env.from_string(template_str)

        # First, we extract all the variables from the template.
        variables = meta.find_undeclared_variables(self.env.parse(template_str))

        # This is the context that will be passed to the template when rendering.
        render_context = {}

        # Copy the context variables to the render context.
        if context:
            for variable in variables:
                if variable in context:
                    render_context[variable] = context[variable]

        return template.render(render_context)

    @action(is_system_action=True)
    async def generate_bot_message(
        self, events: List[dict], context: dict, llm: Optional[BaseLLM] = None
    ):
        """Generate a bot message based on the desired bot intent."""
        log.info("Phase 3 :: Generating bot message ...")

        # Use action specific llm if registered else fallback to main llm
        llm = llm or self.llm

        # The last event should be the "StartInternalSystemAction" and the one before it the "BotIntent".
        event = get_last_bot_intent_event(events)
        assert event["type"] == "BotIntent"
        bot_intent = event["intent"]
        context_updates = {}

        if bot_intent in self.config.bot_messages:
            # Choose a message randomly from self.config.bot_messages[bot_message]
            # However, in test mode, we always choose the first one, to keep it predictable.
            if "pytest" in sys.modules:
                bot_utterance = self.config.bot_messages[bot_intent][0]
            else:
                bot_utterance = random.choice(self.config.bot_messages[bot_intent])

            log.info("Found existing bot message: " + bot_utterance)

            # We also need to render
            bot_utterance = self._render_string(bot_utterance, context)

        # Check if the output is supposed to be the content of a context variable
        elif bot_intent[0] == "$" and bot_intent[1:] in context:
            bot_utterance = context[bot_intent[1:]]

        else:
            # We search for the most relevant similar bot utterance
            examples = ""
            # NOTE: disabling bot message index when there are no user messages
            if self.config.user_messages and self.bot_message_index:
                results = await self.bot_message_index.search(
                    text=event["intent"], max_results=5
                )

                # We add these in reverse order so the most relevant is towards the end.
                for result in reversed(results):
                    examples += f"bot {result.text}\n  \"{result.meta['text']}\"\n\n"

            # We compute the relevant chunks to be used as context
            relevant_chunks = get_retrieved_relevant_chunks(events)

            prompt = self.llm_task_manager.render_task_prompt(
                task=Task.GENERATE_BOT_MESSAGE,
                events=events,
                context={"examples": examples, "relevant_chunks": relevant_chunks},
            )

            t0 = time()
            result = await llm_call(llm, prompt)
            log.info(
                "--- :: LLM Bot Message Generation call took %.2f seconds", time() - t0
            )

            # Parse the output using the associated parser
            result = self.llm_task_manager.parse_task_output(
                Task.GENERATE_BOT_MESSAGE, output=result
            )

            # TODO: catch openai.error.InvalidRequestError from exceeding max token length

            result = get_multiline_response(result)
            result = strip_quotes(result)

            bot_utterance = result

            # Context variable starting with "_" are considered private (not used in tests or logging)
            context_updates["_last_bot_prompt"] = prompt

            log.info(f"Generated bot message: {bot_utterance}")

        if bot_utterance:
            return ActionResult(
                events=[
                    new_event_dict("StartUtteranceBotAction", script=bot_utterance)
                ],
                context_updates=context_updates,
            )
        else:
            return ActionResult(
                events=[
                    new_event_dict(
                        "StartUtteranceBotAction", script="I'm not sure what to say."
                    )
                ],
                context_updates=context_updates,
            )

    @action(is_system_action=True)
    async def generate_value(
        self,
        instructions: str,
        events: List[dict],
        var_name: Optional[str] = None,
        llm: Optional[BaseLLM] = None,
    ):
        """Generate a value in the context of the conversation.

        :param instructions: The instructions to generate the value.
        :param events: The full stream of events so far.
        :param var_name: The name of the variable to generate. If not specified, it will use
          the `action_result_key` as the name of the variable.
        :param llm: Custom llm model to generate_value
        """
        # Use action specific llm if registered else fallback to main llm
        llm = llm or self.llm

        last_event = events[-1]
        assert last_event["type"] == "StartInternalSystemAction"

        if not var_name:
            var_name = last_event["action_result_key"]

        # We search for the most relevant flows.
        examples = ""
        if self.flows_index:
            results = await self.flows_index.search(
                text=f"${var_name} = ", max_results=5
            )

            # We add these in reverse order so the most relevant is towards the end.
            for result in reversed(results):
                # If the flow includes "= ...", we ignore it as we don't want the LLM
                # to learn to predict "...".
                if not re.findall(r"=\s+\.\.\.", result.text):
                    examples += f"{result.text}\n\n"

        prompt = self.llm_task_manager.render_task_prompt(
            task=Task.GENERATE_VALUE,
            events=events,
            context={
                "examples": examples,
                "instructions": instructions,
                "var_name": var_name,
            },
        )

        with llm_params(llm, temperature=self.config.lowest_temperature):
            result = await llm_call(llm, prompt)

        # Parse the output using the associated parser
        result = self.llm_task_manager.parse_task_output(
            Task.GENERATE_VALUE, output=result
        )

        # We only use the first line for now
        # TODO: support multi-line values?
        value = result.strip().split("\n")[0]

        # Because of conventions from other languages, sometimes the LLM might add
        # a ";" at the end of the line. We remove that
        if value.endswith(";"):
            value = value[:-1]

        log.info(f"Generated value for ${var_name}: {value}")

        return literal_eval(value)<|MERGE_RESOLUTION|>--- conflicted
+++ resolved
@@ -138,15 +138,8 @@
         if len(items) == 0:
             return
 
-<<<<<<< HEAD
         self.user_message_index = self._get_embeddings_search_instance()
         await self.user_message_index.add_items(items)
-=======
-        self.user_message_index = BasicEmbeddingsIndex(
-            embedding_model=self.embedding_model, embedding_engine=self.embedding_engine
-        )
-        self.user_message_index.add_items(items)
->>>>>>> 91eec788
 
         # NOTE: this should be very fast, otherwise needs to be moved to separate thread.
         await self.user_message_index.build()
@@ -166,15 +159,8 @@
         if len(items) == 0:
             return
 
-<<<<<<< HEAD
         self.bot_message_index = self._get_embeddings_search_instance()
         await self.bot_message_index.add_items(items)
-=======
-        self.bot_message_index = BasicEmbeddingsIndex(
-            embedding_model=self.embedding_model, embedding_engine=self.embedding_engine
-        )
-        self.bot_message_index.add_items(items)
->>>>>>> 91eec788
 
         # NOTE: this should be very fast, otherwise needs to be moved to separate thread.
         await self.bot_message_index.build()
@@ -207,15 +193,8 @@
         if len(items) == 0:
             return
 
-<<<<<<< HEAD
         self.flows_index = self._get_embeddings_search_instance()
         await self.flows_index.add_items(items)
-=======
-        self.flows_index = BasicEmbeddingsIndex(
-            embedding_model=self.embedding_model, embedding_engine=self.embedding_engine
-        )
-        self.flows_index.add_items(items)
->>>>>>> 91eec788
 
         # NOTE: this should be very fast, otherwise needs to be moved to separate thread.
         await self.flows_index.build()
@@ -230,14 +209,9 @@
         self.kb = KnowledgeBase(
             documents=documents,
             embedding_model=self.embedding_model,
-<<<<<<< HEAD
             get_embeddings_search_instance=self._get_embeddings_search_instance,
             embedding_search_provider=self.config.embedding_search_provider,
-=======
-            embedding_engine=self.embedding_engine,
->>>>>>> 91eec788
         )
-        self.kb.init()
         await self.kb.build()
 
     def _get_general_instruction(self):
