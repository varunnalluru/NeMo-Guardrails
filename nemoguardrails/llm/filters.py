# SPDX-FileCopyrightText: Copyright (c) 2023 NVIDIA CORPORATION & AFFILIATES. All rights reserved.
# SPDX-License-Identifier: Apache-2.0
#
# Licensed under the Apache License, Version 2.0 (the "License");
# you may not use this file except in compliance with the License.
# You may obtain a copy of the License at
#
# http://www.apache.org/licenses/LICENSE-2.0
#
# Unless required by applicable law or agreed to in writing, software
# distributed under the License is distributed on an "AS IS" BASIS,
# WITHOUT WARRANTIES OR CONDITIONS OF ANY KIND, either express or implied.
# See the License for the specific language governing permissions and
# limitations under the License.

import re
from typing import List

from nemoguardrails.actions.llm.utils import get_colang_history


def colang(events: List[dict]) -> str:
    """Filter that turns an array of events into a colang history."""
    return get_colang_history(events)


def to_messages(colang_history: str) -> List[dict]:
    """Filter that given a history in colang format, returns all messages."""
    messages = []

    # For now, we use a simple heuristic. The line `user "xxx"` gets translated to
    # a message from the user, and the rest gets translated to messages from the assistant.
    lines = colang_history.split("\n")

    bot_lines = []
    for i, line in enumerate(lines):
        if line.startswith('user "'):
            # If we have bot lines in the buffer, we first add a bot message.
            if bot_lines:
                messages.append({"type": "assistant", "content": "\n".join(bot_lines)})
                bot_lines = []

            messages.append({"type": "user", "content": line[6:-1]})

        elif line.strip() == "":
            # On empty lines, we also reset the bot buffer.
            if bot_lines:
                messages.append({"type": "assistant", "content": "\n".join(bot_lines)})
                bot_lines = []
        else:
            if i > 0 and lines[i - 1].startswith('user "'):
                line = "User intent: " + line.strip()
            elif line.startswith("user "):
                line = "User intent: " + line[5:].strip()
            elif line.startswith("bot "):
                line = "Bot intent: " + line[4:].strip()
            elif line.startswith('  "'):
                line = "Bot message: " + line[2:].strip()
            bot_lines.append(line)

    # Check if there is a last message from the bot.
    if bot_lines:
        messages.append({"type": "bot", "content": "\n".join(bot_lines)})

    return messages


def verbose_v1(colang_history: str) -> str:
    """Filter that given a history in colang format, returns a verbose version of the history."""
    lines = colang_history.split("\n")
    for i, line in enumerate(lines):
        if line.startswith('user "'):
            lines[i] = 'User message: "' + line[6:]
        elif (
            line.startswith("  ")
            and i > 0
            and lines[i - 1].startswith("User message: ")
        ):
            lines[i] = "User intent: " + line.strip()
        elif line.startswith("user "):
            lines[i] = "User intent: " + line[5:].strip()
        elif line.startswith("bot "):
            lines[i] = "Bot intent: " + line[4:]
        elif line.startswith('  "'):
            lines[i] = "Bot message: " + line[2:]

    return "\n".join(lines)


def user_assistant_sequence(events: List[dict]) -> str:
    """Filter that turns an array of events into a sequence of user/assistant messages.

    The output will look like:
       ```
       User: hi
       Assistant: Hello there!
       User: What can you do?
       Assistant: I can help with many things.
       ```
    """
    history_items = []
    for event in events:
        if event["type"] == "UtteranceUserActionFinished":
            history_items.append("User: " + event["final_transcript"])
        elif event["type"] == "StartUtteranceBotAction":
            history_items.append("Assistant: " + event["script"])

    return "\n".join(history_items)


def remove_text_messages(colang_history: str):
    """Filters that given a history in colang format, removes all texts."""

    # Get rid of messages from the user
    colang_history = re.sub(r'user "[^\n]+"\n {2}', "user ", colang_history)

    # Get rid of one line user messages
    colang_history = re.sub(r"^\s*user [^\n]+\n\n", "", colang_history)

    # Get rid of bot messages
    colang_history = re.sub(r'bot ([^\n]+)\n {2}"[\s\S]*?"', r"bot \1", colang_history)

    return colang_history


def first_turns(colang_history: str, n: int) -> str:
    """Returns the first n turns from a given colang history."""
    lines = colang_history.split("\n")
    turn_count = 0
    i = 0
    while i < len(lines):
        if lines[i].startswith('user "'):
            turn_count += 1
        if turn_count == n + 1:
            break
        i += 1

    return "\n".join(lines[0:i])


def last_turns(colang_history: str, n: int) -> str:
    """Returns the last n turns from a given colang history."""
    lines = colang_history.split("\n")
    turn_count = 0
    i = len(lines) - 1
    while i > 0:
        if lines[i].startswith('user "'):
            turn_count += 1
        if turn_count == n:
            break
        i -= 1

    return "\n".join(lines[i:])

<<<<<<< HEAD

def user_assistant_sequence_nemollm(events: List[dict]) -> str:
    """Filter that turns an array of events into a sequence of user/assistant messages.

    The output will look like:
       ```
       <extra_id_1>User
       hi
       <extra_id_1>Assistant
       Hello there!
       <extra_id_1>User
       What can you do?
       <extra_id_1>Assistant
       I can help with many things.
       ```
    """
    history_items = []
    for event in events:
        if event["type"] == "UtteranceUserActionFinished":
            history_items.append("<extra_id_1>User\n" + event["final_transcript"])
        elif event["type"] == "StartUtteranceBotAction":
            history_items.append("<extra_id_1>Assistant\n" + event["script"])

    return "\n".join(history_items)


def to_messages_nemollm(colang_history: str) -> str:
    """Filter that given a history in colang format, returns a messages string
    in the chat format used by NeMo LLM models."""
    messages = []

    # For now, we use a simple heuristic. The line `user "xxx"` gets translated to
    # a message from the user, and the rest gets translated to messages from the assistant.
    lines = colang_history.split("\n")

    bot_lines = []
    for i, line in enumerate(lines):
        if line.startswith('user "'):
            # If we have bot lines in the buffer, we first add a bot message.
            if bot_lines:
                messages.append({"type": "assistant", "content": "\n".join(bot_lines)})
                bot_lines = []

            messages.append({"type": "user", "content": line[6:-1]})

        elif line.strip() == "":
            # On empty lines, we also reset the bot buffer.
            if bot_lines:
                messages.append({"type": "assistant", "content": "\n".join(bot_lines)})
                bot_lines = []
        else:
            if i > 0 and lines[i - 1].startswith('user "'):
                line = "User intent: " + line.strip()
            elif line.startswith("user "):
                line = "User intent: " + line[5:].strip()
            elif line.startswith("bot "):
                line = "Bot intent: " + line[4:].strip()
            elif line.startswith('  "'):
                line = "Bot message: " + line[2:].strip()
            bot_lines.append(line)

    # Check if there is a last message from the bot.
    if bot_lines:
        messages.append({"type": "bot", "content": "\n".join(bot_lines)})

    messages_string = ""
    for m in messages:
        if m["type"] == "assistant" or m["type"] == "bot":
            messages_string += "<extra_id_1>Assistant\n" + m["content"] + "\n"
        elif m["type"] == "user":
            messages_string += "<extra_id_1>User\n" + m["content"] + "\n"
    return messages_string


def remove_trailing_new_line(s: str):
    if s.endswith("\n"):
        s = s[:-1]
    return s
=======
def conversation_to_events(conversation: List) -> List[dict]:
    """Filter that given a conversation, returns a list of events."""
    events = []
    for turn in conversation:

        if "user" in turn:
            events.append(
                {
                    "type": "UtteranceUserActionFinished",
                    "final_transcript": turn["user"],
                }
            )
        
        if "user_intent" in turn:
            events.append(
                {
                    "type": "UserIntent",
                    "intent": turn["user_intent"],
                }
            )
        
        if "bot" in turn:
            events.append(
                {
                    "type": "StartUtteranceBotAction",
                    "script": turn["bot"],
                }
            )
        
        if "bot_intent" in turn:
            events.append(
                {
                    "type": "BotIntent",
                    "intent": turn["bot_intent"],
                }
            )

    return events
>>>>>>> b6127817
<|MERGE_RESOLUTION|>--- conflicted
+++ resolved
@@ -152,7 +152,6 @@
 
     return "\n".join(lines[i:])
 
-<<<<<<< HEAD
 
 def user_assistant_sequence_nemollm(events: List[dict]) -> str:
     """Filter that turns an array of events into a sequence of user/assistant messages.
@@ -231,12 +230,12 @@
     if s.endswith("\n"):
         s = s[:-1]
     return s
-=======
+
+
 def conversation_to_events(conversation: List) -> List[dict]:
     """Filter that given a conversation, returns a list of events."""
     events = []
     for turn in conversation:
-
         if "user" in turn:
             events.append(
                 {
@@ -244,7 +243,7 @@
                     "final_transcript": turn["user"],
                 }
             )
-        
+
         if "user_intent" in turn:
             events.append(
                 {
@@ -252,7 +251,7 @@
                     "intent": turn["user_intent"],
                 }
             )
-        
+
         if "bot" in turn:
             events.append(
                 {
@@ -260,7 +259,7 @@
                     "script": turn["bot"],
                 }
             )
-        
+
         if "bot_intent" in turn:
             events.append(
                 {
@@ -269,5 +268,4 @@
                 }
             )
 
-    return events
->>>>>>> b6127817
+    return events