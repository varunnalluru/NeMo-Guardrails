--- conflicted
+++ resolved
@@ -69,11 +69,7 @@
         #   should be removed
         self.events_history_cache = {}
 
-<<<<<<< HEAD
         # We also load the default flows from the `llm_flows.co` file in the current folder.
-=======
-        # We also load the default flows from the `llm_flows.yml` file in the current folder.
->>>>>>> 7d880dd5
         current_folder = os.path.dirname(__file__)
         default_flows_file = "llm_flows.co"
         default_flows_path = os.path.join(current_folder, default_flows_file)
